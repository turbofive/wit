#!/usr/bin/env python3

import subprocess
from pathlib import Path
import logging
from pprint import pformat
import json
import sys
import lib.manifest

log = logging.getLogger('wit')


class GitError(Exception):
    pass


class GitRepo:
    """
    In memory data structure representing a Git repo package
    It may not be in sync with data structures on the file system
    Note there can be multiple GitRepo objects for the same package
    """
    PKG_DEPENDENCY_FILE = "wit-manifest.json"

    def __init__(self, source, revision, name=None, wsroot=None):
        self.wsroot = wsroot
        self.source = source
        self.revision = revision
        if name is None:
            self.name = GitRepo.path_to_name(source)
        else:
            self.name = name

    # FIXME
    # Ideally we would always set the path on construction, but constructing
    # GitRepo (see Package.from_arg) during argument parsing, we don't yet know
    # the path
    def set_path(self, wsroot):
        #assert self.path is None, "Trying to set path, but it has already been set!"
        self.path = wsroot / self.name

    def get_path(self):
        try:
            return self.path

        except AttributeError:
            return self.wsroot / self.name

    def set_wsroot(self, wsroot):
        self.wsroot = wsroot

    # find the repo based on path variable
    def find_source(self, repo_paths):
        for path in repo_paths:
            tmp_path = str(Path(path) / self.name)
            if GitRepo.is_git_repo(tmp_path):
                self.source = tmp_path
                return

    def clone(self):
<<<<<<< HEAD
        assert not GitRepo.is_git_repo(self.get_path()), "Trying to clone and checkout into existing git repo!"
=======
        assert self.path is not None, "Path must be set before cloning!"
        assert not GitRepo.is_git_repo(self.path), \
            "Trying to clone and checkout into existing git repo!"
>>>>>>> c2fef82a
        log.info('Cloning {}...'.format(self.name))

        path = self.get_path()
        path.mkdir()
        proc = self._git_command("clone", "--no-checkout", str(self.source), str(path))
        try:
            self._git_check(proc)
        except Exception as e:
            log.error("Error cloning into workspace: {}".format(e))
            sys.exit(1)

    def clone_and_checkout(self):
        self.clone()
        self.checkout()
        # If our revision was a branch or tag, get the actual commit
        self.revision = self.get_latest_commit()

    def get_latest_commit(self):
        proc = self._git_command('rev-parse', 'HEAD')
        self._git_check(proc)
        return proc.stdout.rstrip()

    def clean(self):
        proc = self._git_command('status', '--porcelain')
        self._git_check(proc)
        return proc.stdout == ""

    def modified(self):
        proc = self._git_command('status', '--porcelain')
        self._git_check(proc)
        for line in proc.stdout.split("\n"):
            if line.lstrip().startswith("M"):
                return True
        return False

    def untracked(self):
        proc = self._git_command('status', '--porcelain')
        self._git_check(proc)
        for line in proc.stdout.split("\n"):
            if line.lstrip().startswith("??"):
                return True
        return False

    # TODO Since we're storing the revision, should we be passing it as an argument?
    def commit_to_time(self, hash):
        proc = self._git_command('log', '-n1', '--format=%ct', hash)
        self._git_check(proc)
        return proc.stdout.rstrip()

    def is_ancestor(self, ancestor, current=None):
        proc = self._git_command("merge-base", "--is-ancestor", ancestor,
                                 current or self.get_latest_commit())
        return proc.returncode == 0

    # FIXME should we pass wsroot or should it be a member of the GitRepo?
    # Should this be a separate mutation or part of normal construction?
    def get_dependencies(self, wsroot):
        proc = self._git_command("show", "{}:{}".format(self.revision, GitRepo.PKG_DEPENDENCY_FILE))
        if proc.returncode:
            log.debug("No dependency file found in repo [{}:{}]".format(self.revision, self.get_path()))
            return []
        json_content = json.loads(proc.stdout)
        return lib.manifest.Manifest.process_manifest(wsroot, json_content).packages

    def add_dependency(self, package):
        path = self.manifest_path()
        lib.manifest.Manifest.read(path, safe=True).add_package(package).write(path)

    def checkout(self):
        proc = self._git_command("checkout", self.revision)
        self._git_check(proc)

    def manifest_path(self):
        return self.get_path() / self.PKG_DEPENDENCY_FILE

    def manifest(self):
        return {
            'name': self.name,
            'source': self.source,
            'commit': self.revision,
        }

    def _git_command(self, *args):
        log.debug("Executing [{}] in [{}]".format(' '.join(['git', *args]), self.get_path()))
        proc = subprocess.run(['git', *args], stdout=subprocess.PIPE,
                              stderr=subprocess.PIPE,
                              cwd=str(self.get_path()), universal_newlines=True)
        return proc

    def _git_check(self, proc):
        if proc.returncode:
            log.error("Command [{}] exited with non-zero exit status [{}]"
                      .format(' '.join(proc.args), proc.returncode))
            log.error("stdout: [{}]".format(proc.stdout.rstrip()))
            log.error("stderr: [{}]".format(proc.stderr.rstrip()))
            raise GitError(proc.stderr.rstrip())

        return proc.returncode

    @staticmethod
    def path_to_name(path):
        """
        >>> GitRepo.path_to_name("a.git")
        'a'
        >>> GitRepo.path_to_name("/a/b/c/def.git")
        'def'
        >>> GitRepo.path_to_name("ghi")
        'ghi'
        """
        return Path(path).name.replace('.git', '')

    @staticmethod
    def is_git_repo(path):
        cmd = ['git', 'ls-remote', '--exit-code', str(path)]
        proc = subprocess.run(cmd, stdout=subprocess.PIPE, stderr=subprocess.PIPE)
        ret = proc.returncode
        return ret == 0

    # Enable prettyish-printing of the class
    def __repr__(self):
        return pformat(vars(self), indent=4, width=1)


if __name__ == '__main__':
    import doctest
    doctest.testmod()<|MERGE_RESOLUTION|>--- conflicted
+++ resolved
@@ -59,13 +59,8 @@
                 return
 
     def clone(self):
-<<<<<<< HEAD
-        assert not GitRepo.is_git_repo(self.get_path()), "Trying to clone and checkout into existing git repo!"
-=======
-        assert self.path is not None, "Path must be set before cloning!"
-        assert not GitRepo.is_git_repo(self.path), \
+        assert not GitRepo.is_git_repo(self.get_path()), \
             "Trying to clone and checkout into existing git repo!"
->>>>>>> c2fef82a
         log.info('Cloning {}...'.format(self.name))
 
         path = self.get_path()
